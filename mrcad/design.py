--- conflicted
+++ resolved
@@ -237,32 +237,7 @@
 
             diameter_diff = np.abs(c1_diameter - c2_diameter)
 
-<<<<<<< HEAD
-@dataclass
-class Design:
-    curves: Tuple[Union[Line, Arc, Circle]]
-
-    def to_json(self):
-        return {
-            "curves": [curve.to_json() for curve in self.curves],
-        }
-
-    @classmethod
-    def from_json(cls, json_drawing: dict):
-        curves = []
-        for json_curve in json_drawing.get("curves", []):
-            if json_curve["type"] == "line":
-                curves.append(Line(json_curve["control_points"]))
-            elif json_curve["type"] == "arc":
-                curves.append(Arc(json_curve["control_points"]))
-            elif json_curve["type"] == "circle":
-                curves.append(Circle(json_curve["control_points"]))
-            else:
-                raise ValueError(f"Unknown curve type: {json_curve['type']}")
-        return cls(curves)
-=======
             circle_distance = (center_dist + diameter_diff) / 2
->>>>>>> b0410d8d
 
             return np.exp(-circle_distance / render_config.grid_size)
 
