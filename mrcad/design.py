from typing import Union, Tuple
from dataclasses import dataclass
import numpy as np
import mrcad.render_utils as ru
from mrcad.env_utils import ConstraintType
import cv2
from sklearn.neighbors import NearestNeighbors
<<<<<<< HEAD
from copy import deepcopy
from PIL import Image
import base64
from io import BytesIO
=======
from scipy.optimize import linear_sum_assignment
>>>>>>> a93eb50c


@dataclass
class Line:
    control_points: Tuple[Tuple[float, float], Tuple[float, float]]

    def to_json(self):
        return {"type": "line", "control_points": self.control_points}

    def render(self, image: np.ndarray, render_config: ru.RenderConfig):
        (x1, y1), (x2, y2) = self.control_points
        x1, y1 = render_config.transform(x1, y1)
        x2, y2 = render_config.transform(x2, y2)

        color = render_config.get_design_color()

        return cv2.line(image, (x1, y1), (x2, y2), color, render_config.line_thickness)

    def similarity(self, other_curve, render_config: ru.RenderConfig):
        if not isinstance(other_curve, Line):
            return 0
        else:
            (x1, y1), (x2, y2) = self.control_points
            (x3, y3), (x4, y4) = other_curve.control_points
            d1 = np.sqrt((x1 - x3) ** 2 + (y1 - y3) ** 2)
            d2 = np.sqrt((x2 - x4) ** 2 + (y2 - y4) ** 2)
            d_avg = (d1 + d2) / 2
            return np.exp(-d_avg / render_config.grid_size)

    def parallel(self, other_line: "Line"):
        (x1, y1), (x2, y2) = self.control_points
        (x3, y3), (x4, y4) = other_line.control_points

        if x2 - x1 == 0 or x4 - x3 == 0:
            return x2 - x1 == x4 - x3

        slope1 = (y2 - y1) / (x2 - x1)
        slope2 = (y4 - y3) / (x4 - x3)

        return slope1 == slope2

    def perpendicular(self, other_line: "Line"):
        (x1, y1), (x2, y2) = self.control_points
        (x3, y3), (x4, y4) = other_line.control_points

        if x2 - x1 == 0:
            return y4 - y3 == 0
        if x4 - x3 == 0:
            return y2 - y1 == 0

        slope1 = (y2 - y1) / (x2 - x1)
        slope2 = (y4 - y3) / (x4 - x3)

        return slope1 * slope2 == -1

    def meeting_ends(self, other_curve: Union["Line", "Arc"]):
        (x1, y1), (x2, y2) = self.control_points
        if isinstance(other_curve, Line):
            (x3, y3), (x4, y4) = other_curve.control_points
            return (
                (x1, y1) == (x3, y3)
                or (x1, y1) == (x4, y4)
                or (x2, y2) == (x3, y3)
                or (x2, y2) == (x4, y4)
            )
        else:
            (x3, y3), (x4, y4), (x5, y5) = other_curve.control_points
            return (
                (x1, y1) == (x3, y3)
                or (x1, y1) == (x5, y5)
                or (x2, y2) == (x3, y3)
                or (x2, y2) == (x5, y5)
            )


@dataclass
class Arc:
    control_points: Tuple[Tuple[float, float], Tuple[float, float], Tuple[float, float]]

    def to_json(self):
        return {"type": "arc", "control_points": self.control_points}

    def render(self, image: np.ndarray, render_config: ru.RenderConfig):
        # get and transform the 3 points
        pt_start, pt_mid, pt_end = self.control_points
        pt_start = render_config.transform(pt_start[0], pt_start[1])
        pt_mid = render_config.transform(pt_mid[0], pt_mid[1])
        pt_end = render_config.transform(pt_end[0], pt_end[1])
        # check if they are colinear, if they are, raise error
        term1 = (pt_end[1] - pt_start[1]) * (pt_mid[0] - pt_start[0])
        term2 = (pt_mid[1] - pt_start[1]) * (pt_end[0] - pt_start[0])
        if (term1 - term2) ** 2 < 1e-3:
            return Line((self.pt_start, self.pt_end)).render(image, render_config)

        center, _ = ru.find_circle(
            pt_start[0], pt_start[1], pt_mid[0], pt_mid[1], pt_end[0], pt_end[1]
        )

        # radius is distance from center to start point
        radius = np.sqrt(
            (pt_start[0] - center[0]) ** 2 + (pt_start[1] - center[1]) ** 2
        )

        # get the start angle
        start_angle = np.arctan2(pt_start[1] - center[1], pt_start[0] - center[0])
        # get the end angle
        end_angle = np.arctan2(pt_end[1] - center[1], pt_end[0] - center[0])
        # get the angle that the circle passes through the mid point
        mid_angle = np.arctan2(pt_mid[1] - center[1], pt_mid[0] - center[0])

        # convert the angles to degrees
        start_angle = np.degrees(start_angle)
        end_angle = np.degrees(end_angle)
        mid_angle = np.degrees(mid_angle)
        # convert all angles to be between 0 and 360
        start_angle = start_angle % 360
        end_angle = end_angle % 360
        mid_angle = mid_angle % 360
        # swap start with end if start is greater than end
        if start_angle > end_angle:
            start_angle, end_angle = end_angle, start_angle

        travel_ang1 = end_angle - start_angle
        travel_ang2 = -(360 - travel_ang1)

        # check if start < mid < end, if so, use travel_ang1
        if start_angle < mid_angle < end_angle:
            travel_angle = travel_ang1
        else:
            travel_angle = travel_ang2

        center = (int(center[0]), int(center[1]))
        radius = int(radius)

        color = render_config.get_design_color()

        image = cv2.ellipse(
            image,
            center,
            (radius, radius),
            0,
            start_angle,
            start_angle + travel_angle,
            color,
            render_config.line_thickness,
        )

        return image

    def similarity(self, other_curve, render_config: ru.RenderConfig):
        if not isinstance(other_curve, Arc):
            return 0
        else:
            (x1, y1), (x2, y2), (x3, y3) = self.control_points
            (x4, y4), (x5, y5), (x6, y6) = other_curve.control_points
            d1 = np.sqrt((x1 - x4) ** 2 + (y1 - y4) ** 2)
            d2 = np.sqrt((x2 - x5) ** 2 + (y2 - y5) ** 2)
            d3 = np.sqrt((x3 - x6) ** 2 + (y3 - y6) ** 2)
            d_avg = (d1 + d2 + d3) / 3
            return np.exp(-d_avg / render_config.grid_size)

    def concentric(self, other_curve: Union["Arc", "Circle"]):
        (x1, y1), (x2, y2), (x3, y3) = self.control_points
        center1, _ = ru.find_circle(x1, y1, x2, y2, x3, y3)
        if isinstance(other_curve, Arc):
            (x4, y4), (x5, y5), (x6, y6) = other_curve.control_points
            center2, _ = ru.find_circle(x4, y4, x5, y5, x6, y6)
        else:
            (x4, y4), (x5, y5) = other_curve.control_points
            center2 = ((x4 + x5) / 2, (y4 + y5) / 2)
        return center1 == center2

    def meeting_ends(self, other_curve: Union["Line", "Arc"]):
        (x1, y1), (x2, y2), (x3, y3) = self.control_points
        if isinstance(other_curve, Line):
            (x4, y4), (x5, y5) = other_curve.control_points
            return (
                (x1, y1) == (x4, y4)
                or (x1, y1) == (x5, y5)
                or (x3, y3) == (x4, y4)
                or (x3, y3) == (x5, y5)
            )
        else:
            (x4, y4), (x5, y5), (x6, y6) = other_curve.control_points
            return (
                (x1, y1) == (x4, y4)
                or (x1, y1) == (x6, y6)
                or (x3, y3) == (x4, y4)
                or (x3, y3) == (x6, y6)
            )


@dataclass
class Circle:
    control_points: Tuple[Tuple[float, float], Tuple[float, float]]

    def to_json(self):
        return {"type": "circle", "control_points": self.control_points}

    def render(self, image: np.ndarray, render_config: ru.RenderConfig):
        pt1, pt2 = self.control_points
        pt1 = render_config.transform(pt1[0], pt1[1])
        pt2 = render_config.transform(pt2[0], pt2[1])
        # the center is between pt1 and pt2
        center = ((pt1[0] + pt2[0]) // 2, (pt1[1] + pt2[1]) // 2)
        # the radius is the distance between pt1 and pt2 divided by 2
        radius = int(np.sqrt((pt1[0] - pt2[0]) ** 2 + (pt1[1] - pt2[1]) ** 2) / 2)

        color = render_config.get_design_color()

        return cv2.circle(image, center, radius, color, render_config.line_thickness)

    def similarity(self, other_curve, render_config: ru.RenderConfig):
        if not isinstance(other_curve, Circle):
            return 0
        else:
            (x1, y1), (x2, y2) = self.control_points
            (x3, y3), (x4, y4) = other_curve.control_points
            c1_center = ((x1 + x2) / 2, (y1 + y2) / 2)
            c1_diameter = np.sqrt((x2 - x1) ** 2 + (y2 - y1) ** 2)
            c2_center = ((x3 + x4) / 2, (y3 + y4) / 2)
            c2_diameter = np.sqrt((x4 - x3) ** 2 + (y4 - y3) ** 2)

            center_dist = np.sqrt(
                (c1_center[0] - c2_center[0]) ** 2 + (c1_center[1] - c2_center[1]) ** 2
            )

            diameter_diff = np.abs(c1_diameter - c2_diameter)

            circle_distance = (center_dist + diameter_diff) / 2

            return np.exp(-circle_distance / render_config.grid_size)

    def concentric(self, other_curve: Union["Arc", "Circle"]):
        (x1, y1), (x2, y2) = self.control_points
        center1 = ((x1 + x2) / 2, (y1 + y2) / 2)
        if isinstance(other_curve, Circle):
            (x3, y3), (x4, y4) = other_curve.control_points
            center2 = ((x3 + x4) / 2, (y3 + y4) / 2)
        else:
            (x3, y3), (x4, y4), (x5, y5) = other_curve.control_points
            center2, _ = ru.find_circle(x3, y3, x4, y4, x5, y5)
        return center1 == center2


@dataclass
class Design:
    curves: tuple[Union[Line, Arc, Circle]]

    def to_json(self):
        return {
            "curves": [curve.to_json() for curve in self.curves],
        }

    @classmethod
    def from_json(cls, json_drawing: dict):
        curves = []
        for json_curve in json_drawing.get("curves", []):
            if json_curve["type"] == "line":
                curves.append(Line(json_curve["control_points"]))
            elif json_curve["type"] == "arc":
                curves.append(Arc(json_curve["control_points"]))
            elif json_curve["type"] == "circle":
                curves.append(Circle(json_curve["control_points"]))
            else:
                raise ValueError(f"Unknown curve type: {json_curve['type']}")
        return cls(curves)

    def render(
        self,
        image: np.ndarray = None,  # Render onto an existing image if provided else initialize a blank image
        render_config: ru.RenderConfig = None,
        flatten: bool = False,
        ignore_out_of_bounds: bool = False,
    ):
        if render_config is None:
            # Use defaults if not specified
            render_config = ru.RenderConfig()

        border_size = render_config.image_size // (render_config.grid_size + 2)

        if image is None:
            # create a blank RBG image
            img = np.ones(
                (
                    render_config.image_size,
                    render_config.image_size,
                    3,
                )
            ) * np.array(render_config.get_background_color())
        else:
            img = deepcopy(image)

        for curve in self.curves:
            img = curve.render(
                img,
                render_config,
            )

        if not ignore_out_of_bounds:
            if (
                img[: border_size - render_config.line_thickness // 2, :, :] != 1
            ).any():
                raise ru.OutOfBoundsError
            if (
                img[-(border_size - render_config.line_thickness // 2) :, :, :] != 1
            ).any():
                raise ru.OutOfBoundsError
            if (
                img[:, : border_size - render_config.line_thickness // 2, :] != 1
            ).any():
                raise ru.OutOfBoundsError
            if (
                img[:, -(border_size - render_config.line_thickness // 2) :, :] != 1
            ).any():
                raise ru.OutOfBoundsError

        if flatten:
            return np.logical_and.reduce(img, axis=-1)
        else:
            return img

    def to_image(
        self,
        return_image_type: str = "PIL.Image",
        image=None,  # Render onto an existing image if provided else initialize a blank image
        render_config: ru.RenderConfig = None,
        flatten: bool = False,
        ignore_out_of_bounds: bool = False,
    ):
        assert return_image_type in [
            "PIL.Image",
            "numpy.ndarray",
            "base64",
        ], f"Unknown return_image_type: {return_image_type}"

        canvas = None
        if image is not None:
            if isinstance(image, np.ndarray):
                if (
                    image.dtype == np.float64
                    and image.max() <= 1.0
                    and image.min() >= 0.0
                ):
                    canvas = image
                elif (
                    image.dtype == np.uint8 and image.max() <= 255 and image.min() >= 0
                ):
                    canvas = image / 255.0
                else:
                    raise ValueError("Invalid image type")
            elif isinstance(image, bytes):
                canvas = np.array(Image.open(BytesIO(image))) / 255.0

        rendered = self.render(
            image=canvas,
            render_config=render_config,
            flatten=flatten,
            ignore_out_of_bounds=ignore_out_of_bounds,
        )

        if return_image_type == "PIL.Image":
            return Image.fromarray((rendered * 255).astype(np.uint8))
        elif return_image_type == "numpy.ndarray":
            return rendered
        elif return_image_type == "base64":
            img = Image.fromarray((rendered * 255).astype(np.uint8))
            with BytesIO() as buffer:
                img.save(buffer, format="PNG")
                img_b64 = base64.b64encode(buffer.getvalue()).decode("utf-8")

            return img_b64

    def save_image(self, filename: str, render_config: ru.RenderConfig = None):
        img = self.to_image(render_config=render_config)
        cv2.imwrite(filename, img)

    def chamfer_distance(self, other_design: "Design"):
        """
        Calculate the Chamfer distance between two designs.

        Args:
        - point_cloud1: A NumPy array of points (shape N x 2).
        - point_cloud2: A NumPy array of points (shape M x 2).

        Returns:
        - float: The Chamfer distance.
        """
        arr1 = self.to_image(
            flatten=True,
            ignore_out_of_bounds=True,
            render_config=ru.RenderConfig(image_size=320),
        )
        arr2 = other_design.to_image(
            flatten=True,
            ignore_out_of_bounds=True,
            render_config=ru.RenderConfig(image_size=320),
        )

        point_cloud1 = np.argwhere(arr1 == 0)
        point_cloud2 = np.argwhere(arr2 == 0)

        if (len(point_cloud1) == 0) or (len(point_cloud2) == 0):
            return float("inf")

        # Calculate distances from each point in cloud1 to the nearest point in cloud2
        nbrs2 = NearestNeighbors(n_neighbors=1, algorithm="kd_tree").fit(point_cloud2)
        distances1, indices1 = nbrs2.kneighbors(point_cloud1)

        # Calculate distances from each point in cloud2 to the nearest point in cloud1
        nbrs1 = NearestNeighbors(n_neighbors=1, algorithm="kd_tree").fit(point_cloud1)
        distances2, indices2 = nbrs1.kneighbors(point_cloud2)

        # Average the distances
        return (distances1.mean() + distances2.mean()) / 2

<<<<<<< HEAD
    def round(self, precision: int):
        rounded_curves = list()
        for curve in self.curves:
            rounded_control_points = tuple(
                (
                    round(x, precision) if precision > 0 else int(round(x, precision)),
                    round(y, precision) if precision > 0 else int(round(y, precision)),
                )
                for x, y in curve.control_points
            )
            if isinstance(curve, Line):
                rounded_curve = Line(rounded_control_points)
            elif isinstance(curve, Arc):
                rounded_curve = Arc(rounded_control_points)
            elif isinstance(curve, Circle):
                rounded_curve = Circle(rounded_control_points)

            rounded_curves.append(rounded_curve)

        return Design(tuple(rounded_curves))
=======
    def get_curve_similarity_matrix(
        self, other_design: "Design", render_config: ru.RenderConfig = None
    ):
        if render_config is None:
            render_config = ru.RenderConfig()
        similarity_matrix = np.zeros((len(self.curves), len(other_design.curves)))
        for i, curve1 in enumerate(self.curves):
            for j, curve2 in enumerate(other_design.curves):
                similarity_matrix[i, j] = curve1.similarity(curve2, render_config)

        return similarity_matrix

    def similarity(
        self,
        other_design: "Design",
        render_config: ru.RenderConfig = None,
        truncate: bool = False,
    ):
        if render_config is None:
            render_config = ru.RenderConfig()

        similarity_matrix = self.get_curve_similarity_matrix(
            other_design, render_config
        )

        row_ind, col_ind = linear_sum_assignment(similarity_matrix, maximize=True)
        element_distances = similarity_matrix[row_ind, col_ind]

        if truncate:
            if len(element_distances) == 0:
                return 0
            else:
                return element_distances.mean()
        else:
            unmatched_element_distances = np.zeros(
                max(len(self.curves), len(other_design.curves)) - len(element_distances)
            )
            element_distances_padded = np.concatenate(
                (element_distances, unmatched_element_distances)
            )

            return element_distances_padded.mean()

    def get_constraints(self):
        constraints = {
            (i, j): set()
            for i in range(len(self.curves))
            for j in range(len(self.curves))
            if j > i
        }
        for i, curve1 in enumerate(self.curves):
            for j, curve2 in enumerate(self.curves):
                if j <= i:
                    continue

                if isinstance(curve1, Line):
                    if isinstance(curve2, Line):
                        if curve1.parallel(curve2):
                            constraints[(i, j)].add(ConstraintType.PARALLEL)
                        elif curve1.perpendicular(curve2):
                            constraints[(i, j)].add(ConstraintType.PERPENDICULAR)
                        elif curve1.meeting_ends(curve2):
                            constraints[(i, j)].add(ConstraintType.MEETING_ENDS)
                    elif isinstance(curve2, Arc):
                        if curve1.meeting_ends(curve2):
                            constraints[(i, j)].add(ConstraintType.MEETING_ENDS)
                    else:
                        pass
                elif isinstance(curve1, Arc):
                    if isinstance(curve2, Line):
                        if curve1.meeting_ends(curve2):
                            constraints[(i, j)].add(ConstraintType.MEETING_ENDS)
                    elif isinstance(curve2, Arc):
                        if curve1.concentric(curve2):
                            constraints[(i, j)].add(ConstraintType.CONCENTRIC)
                    elif isinstance(curve2, Circle):
                        if curve1.concentric(curve2):
                            constraints[(i, j)].add(ConstraintType.CONCENTRIC)
                else:
                    if isinstance(curve2, Arc):
                        if curve1.concentric(curve2):
                            constraints[(i, j)].add(ConstraintType.CONCENTRIC)
                    elif isinstance(curve2, Circle):
                        if curve1.concentric(curve2):
                            constraints[(i, j)].add(ConstraintType.CONCENTRIC)
        return constraints

    @classmethod
    def _constraint_score(cls, design1: "Design", design2: "Design"):
        assert len(design1.curves) >= len(design2.curves)
        constraints1 = design1.get_constraints()
        constraints2 = design2.get_constraints()

        similarity_matrix = design1.get_curve_similarity_matrix(design2)
        row_ind, col_ind = linear_sum_assignment(similarity_matrix, maximize=True)
        mapping = {i: None for i in range(len(design1.curves))}
        for i, j in zip(row_ind, col_ind):
            mapping[i] = j

        intersection = 0
        union = 0
        for i in range(len(design1.curves)):
            for j in range(len(design1.curves)):
                if j <= i:
                    continue

                if mapping[i] is None or mapping[j] is None:
                    union += len(constraints1[(i, j)])
                else:
                    if mapping[i] > mapping[j]:
                        p, q = mapping[j], mapping[i]
                    else:
                        p, q = mapping[i], mapping[j]
                    union += len(constraints1[(i, j)].union(constraints2[(p, q)]))
                    intersection += len(
                        constraints1[(i, j)].intersection(constraints2[(p, q)])
                    )

        return intersection / union

    def constraint_score(self, other_design: "Design"):
        if len(self.curves) < len(other_design.curves):
            return Design._constraint_score(other_design, self)
        else:
            return Design._constraint_score(self, other_design)
>>>>>>> a93eb50c
<|MERGE_RESOLUTION|>--- conflicted
+++ resolved
@@ -5,14 +5,10 @@
 from mrcad.env_utils import ConstraintType
 import cv2
 from sklearn.neighbors import NearestNeighbors
-<<<<<<< HEAD
 from copy import deepcopy
 from PIL import Image
 import base64
 from io import BytesIO
-=======
-from scipy.optimize import linear_sum_assignment
->>>>>>> a93eb50c
 
 
 @dataclass
@@ -429,7 +425,6 @@
         # Average the distances
         return (distances1.mean() + distances2.mean()) / 2
 
-<<<<<<< HEAD
     def round(self, precision: int):
         rounded_curves = list()
         for curve in self.curves:
@@ -449,131 +444,4 @@
 
             rounded_curves.append(rounded_curve)
 
-        return Design(tuple(rounded_curves))
-=======
-    def get_curve_similarity_matrix(
-        self, other_design: "Design", render_config: ru.RenderConfig = None
-    ):
-        if render_config is None:
-            render_config = ru.RenderConfig()
-        similarity_matrix = np.zeros((len(self.curves), len(other_design.curves)))
-        for i, curve1 in enumerate(self.curves):
-            for j, curve2 in enumerate(other_design.curves):
-                similarity_matrix[i, j] = curve1.similarity(curve2, render_config)
-
-        return similarity_matrix
-
-    def similarity(
-        self,
-        other_design: "Design",
-        render_config: ru.RenderConfig = None,
-        truncate: bool = False,
-    ):
-        if render_config is None:
-            render_config = ru.RenderConfig()
-
-        similarity_matrix = self.get_curve_similarity_matrix(
-            other_design, render_config
-        )
-
-        row_ind, col_ind = linear_sum_assignment(similarity_matrix, maximize=True)
-        element_distances = similarity_matrix[row_ind, col_ind]
-
-        if truncate:
-            if len(element_distances) == 0:
-                return 0
-            else:
-                return element_distances.mean()
-        else:
-            unmatched_element_distances = np.zeros(
-                max(len(self.curves), len(other_design.curves)) - len(element_distances)
-            )
-            element_distances_padded = np.concatenate(
-                (element_distances, unmatched_element_distances)
-            )
-
-            return element_distances_padded.mean()
-
-    def get_constraints(self):
-        constraints = {
-            (i, j): set()
-            for i in range(len(self.curves))
-            for j in range(len(self.curves))
-            if j > i
-        }
-        for i, curve1 in enumerate(self.curves):
-            for j, curve2 in enumerate(self.curves):
-                if j <= i:
-                    continue
-
-                if isinstance(curve1, Line):
-                    if isinstance(curve2, Line):
-                        if curve1.parallel(curve2):
-                            constraints[(i, j)].add(ConstraintType.PARALLEL)
-                        elif curve1.perpendicular(curve2):
-                            constraints[(i, j)].add(ConstraintType.PERPENDICULAR)
-                        elif curve1.meeting_ends(curve2):
-                            constraints[(i, j)].add(ConstraintType.MEETING_ENDS)
-                    elif isinstance(curve2, Arc):
-                        if curve1.meeting_ends(curve2):
-                            constraints[(i, j)].add(ConstraintType.MEETING_ENDS)
-                    else:
-                        pass
-                elif isinstance(curve1, Arc):
-                    if isinstance(curve2, Line):
-                        if curve1.meeting_ends(curve2):
-                            constraints[(i, j)].add(ConstraintType.MEETING_ENDS)
-                    elif isinstance(curve2, Arc):
-                        if curve1.concentric(curve2):
-                            constraints[(i, j)].add(ConstraintType.CONCENTRIC)
-                    elif isinstance(curve2, Circle):
-                        if curve1.concentric(curve2):
-                            constraints[(i, j)].add(ConstraintType.CONCENTRIC)
-                else:
-                    if isinstance(curve2, Arc):
-                        if curve1.concentric(curve2):
-                            constraints[(i, j)].add(ConstraintType.CONCENTRIC)
-                    elif isinstance(curve2, Circle):
-                        if curve1.concentric(curve2):
-                            constraints[(i, j)].add(ConstraintType.CONCENTRIC)
-        return constraints
-
-    @classmethod
-    def _constraint_score(cls, design1: "Design", design2: "Design"):
-        assert len(design1.curves) >= len(design2.curves)
-        constraints1 = design1.get_constraints()
-        constraints2 = design2.get_constraints()
-
-        similarity_matrix = design1.get_curve_similarity_matrix(design2)
-        row_ind, col_ind = linear_sum_assignment(similarity_matrix, maximize=True)
-        mapping = {i: None for i in range(len(design1.curves))}
-        for i, j in zip(row_ind, col_ind):
-            mapping[i] = j
-
-        intersection = 0
-        union = 0
-        for i in range(len(design1.curves)):
-            for j in range(len(design1.curves)):
-                if j <= i:
-                    continue
-
-                if mapping[i] is None or mapping[j] is None:
-                    union += len(constraints1[(i, j)])
-                else:
-                    if mapping[i] > mapping[j]:
-                        p, q = mapping[j], mapping[i]
-                    else:
-                        p, q = mapping[i], mapping[j]
-                    union += len(constraints1[(i, j)].union(constraints2[(p, q)]))
-                    intersection += len(
-                        constraints1[(i, j)].intersection(constraints2[(p, q)])
-                    )
-
-        return intersection / union
-
-    def constraint_score(self, other_design: "Design"):
-        if len(self.curves) < len(other_design.curves):
-            return Design._constraint_score(other_design, self)
-        else:
-            return Design._constraint_score(self, other_design)
->>>>>>> a93eb50c
+        return Design(tuple(rounded_curves))